#!/bin/bash

machine_name="$1"
challenge_duration="$2"
label_hashes="$3"
playlist_json=$(echo "$4" | jq '.' 2>/dev/null)
king_ip="$5"
traffic_gen_path="$6"
tcp_server_path="$7"

# Build grep patterns for counting occurrences of each label
benign_pattern=$(echo "$label_hashes" | jq -r '.BENIGN | join("|")')
udp_flood_pattern=$(echo "$label_hashes" | jq -r '.UDP_FLOOD | join("|")')
tcp_syn_flood_pattern=$(echo "$label_hashes" | jq -r '.TCP_SYN_FLOOD | join("|")')
INTERFACE_IP=$(ip -4 addr show ipip-"$machine_name" | grep -oP '(?<=inet\s)\d+(\.\d+){3}')

# Default values for counts
benign_count=0
udp_flood_count=0
tcp_syn_flood_count=0

# Default RTT value
rtt_avg=1000000000

# Define the traffic filtering
filter_traffic="(tcp or udp) and dst host $king_ip"

# Add 2 second buffer to ensure late packets are counted 
if [ "$machine_name" == "king" ]; then
    timeout_duration=$((challenge_duration + 2))
<<<<<<< HEAD
    # Start tcp_server.py in background
    nohup python3 $tcp_server_path > /tmp/tcp_server.log 2>&1 &
    tcp_server_pid=$!
else
    timeout_duration=$challenge_duration
=======
    nohup python3 "$tcp_server_path" > /tmp/tcp_server.log 2>&1 &
    tcp_server_pid=$!
    # Ensure the server has time to start up
    sleep 2
>>>>>>> 4bd63bce
fi


# Traffic generation for tgen machines
if [[ "$machine_name" == tgen* ]]; then

    # Dump playlist into temporary json file
    echo "$playlist_json" > /tmp/playlist.json

    # Start traffic generator with the playlist
    nohup python3 $traffic_gen_path --playlist /tmp/playlist.json --receiver-ips $king_ip --interface ipip-$machine_name > /tmp/traffic_generator.log 2>&1 &

    # Start continuous ping in background
    nohup ping -I "$INTERFACE_IP" -c "$challenge_duration" "$king_ip" > /tmp/rtt.txt 2>&1 &

fi

sudo timeout "$timeout_duration" tcpdump -A -l -i "gre-moat" "$filter_traffic" 2>/dev/null | \
    awk 'BEGIN { benign=0; udp_flood=0; tcp_syn_flood=0 } 
    {
        if ($0 ~ /'"$udp_flood_pattern"'/) udp_flood++;
        else if ($0 ~ /'"$tcp_syn_flood_pattern"'/) tcp_syn_flood++;
        else if ($0 ~ /'"$benign_pattern"'/) benign++;
    }
    END { print "BENIGN:"benign", UDP_FLOOD:"udp_flood", TCP_SYN_FLOOD:"tcp_syn_flood }' > /tmp/counts.txt &

wait  # Ensure tcpdump finishes before reading counts

# Read counts from /tmp/counts.txt
counts=$(cat /tmp/counts.txt)

# Measure RTT if the machine is tgen
if [[ "$machine_name" == tgen* ]]; then

    # Extract average RTT from the ping output (assuming the ping command ran successfully)
    extracted_rtt=$(grep -oP 'rtt min/avg/max/mdev = \d+\.\d+/(\d+\.\d+)' /tmp/rtt.txt | awk -F'/' '{print $5}')

    # Update rtt_avg only if extracted_rtt is not empty
    if [[ ! -z "$extracted_rtt" ]]; then
        rtt_avg=$extracted_rtt
    fi

    # Output the counts along with the average RTT
    echo "$counts, AVG_RTT:$rtt_avg"
else
    # Output just the counts if the machine is king
    echo "$counts"
fi

# If king machine, stop the TCP server gracefully
if [ "$machine_name" == "king" ] && [ -n "$tcp_server_pid" ]; then
<<<<<<< HEAD
    echo "Stopping TCP server with PID: $tcp_server_pid"
    kill -SIGTERM $tcp_server_pid
=======
    kill -SIGTERM $tcp_server_pid 2>/dev/null || true
>>>>>>> 4bd63bce
    # Give it a moment to shut down gracefully
    sleep 2
    # Force kill if still running
    if ps -p $tcp_server_pid > /dev/null; then
<<<<<<< HEAD
        kill -9 $tcp_server_pid
=======
        kill -9 $tcp_server_pid 2>/dev/null || true
>>>>>>> 4bd63bce
    fi
fi

# Delete temporary files
rm -f /tmp/playlist.json
rm -f /tmp/rtt.txt
rm -f /tmp/counts.txt<|MERGE_RESOLUTION|>--- conflicted
+++ resolved
@@ -28,20 +28,11 @@
 # Add 2 second buffer to ensure late packets are counted 
 if [ "$machine_name" == "king" ]; then
     timeout_duration=$((challenge_duration + 2))
-<<<<<<< HEAD
-    # Start tcp_server.py in background
-    nohup python3 $tcp_server_path > /tmp/tcp_server.log 2>&1 &
-    tcp_server_pid=$!
-else
-    timeout_duration=$challenge_duration
-=======
     nohup python3 "$tcp_server_path" > /tmp/tcp_server.log 2>&1 &
     tcp_server_pid=$!
     # Ensure the server has time to start up
     sleep 2
->>>>>>> 4bd63bce
 fi
-
 
 # Traffic generation for tgen machines
 if [[ "$machine_name" == tgen* ]]; then
@@ -91,21 +82,12 @@
 
 # If king machine, stop the TCP server gracefully
 if [ "$machine_name" == "king" ] && [ -n "$tcp_server_pid" ]; then
-<<<<<<< HEAD
-    echo "Stopping TCP server with PID: $tcp_server_pid"
-    kill -SIGTERM $tcp_server_pid
-=======
     kill -SIGTERM $tcp_server_pid 2>/dev/null || true
->>>>>>> 4bd63bce
     # Give it a moment to shut down gracefully
     sleep 2
     # Force kill if still running
     if ps -p $tcp_server_pid > /dev/null; then
-<<<<<<< HEAD
-        kill -9 $tcp_server_pid
-=======
         kill -9 $tcp_server_pid 2>/dev/null || true
->>>>>>> 4bd63bce
     fi
 fi
 
